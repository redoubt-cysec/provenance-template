name: windows-testing
on: [workflow_dispatch, pull_request]

permissions:
  contents: read  # Only needs to checkout code for testing

jobs:
  test-windows:
    runs-on: windows-latest
    strategy:
      matrix:
<<<<<<< HEAD
        package_manager: [scoop, winget]
=======
        package_manager: [scoop, chocolatey]
>>>>>>> 9b29e31e
    steps:
      - uses: actions/checkout@11bd71901bbe5b1630ceea73d27597364c9af683  # v4.2.2

      - name: Set up Python
        uses: actions/setup-python@0b93645e9fea7318ecaed2b359559ac225c90a2b  # v5.3.0
        with:
          python-version: '3.11'

<<<<<<< HEAD
      - name: Install build dependencies (for WinGet)
        if: matrix.package_manager == 'winget'
=======
      - name: Install build dependencies (for Chocolatey)
        if: matrix.package_manager == 'chocolatey'
>>>>>>> 9b29e31e
        shell: powershell
        run: |
          # Install rsync (required by build_pyz.sh)
          choco install rsync -y

          # Install uv
          Invoke-WebRequest -Uri "https://github.com/astral-sh/uv/releases/download/0.5.11/uv-x86_64-pc-windows-msvc.zip" -OutFile "$env:TEMP\uv.zip"
          Expand-Archive -Path "$env:TEMP\uv.zip" -DestinationPath "$env:TEMP\uv"
          New-Item -ItemType Directory -Path "$env:USERPROFILE\.cargo\bin" -Force | Out-Null
          Move-Item -Path "$env:TEMP\uv\uv.exe" -Destination "$env:USERPROFILE\.cargo\bin\uv.exe" -Force
          echo "$env:USERPROFILE\.cargo\bin" | Out-File -FilePath $env:GITHUB_PATH -Encoding utf8 -Append

<<<<<<< HEAD
      - name: Build .pyz and WinGet manifests (for WinGet)
        if: matrix.package_manager == 'winget'
        shell: bash
        run: |
          ./scripts/build_pyz.sh
          pwsh -File scripts/build_winget.ps1 -Version "v0.0.1-test" -PyzPath "dist/provenance-demo.pyz"
=======
      - name: Build .pyz (for Chocolatey)
        if: matrix.package_manager == 'chocolatey'
        shell: bash
        run: ./scripts/build_pyz.sh
>>>>>>> 9b29e31e

      - name: Test ${{ matrix.package_manager }}
        shell: powershell
        env:
          pythonLocation: ${{ env.pythonLocation }}
        run: |
          switch ("${{ matrix.package_manager }}") {
            "scoop" {
              # Install Scoop
              iwr -useb get.scoop.sh | iex
              # Refresh PATH to include both Scoop and Python
              $userPath = [System.Environment]::GetEnvironmentVariable("Path","User")
              $pythonPath = "${{ env.pythonLocation }};${{ env.pythonLocation }}\Scripts"
              $env:Path = "$pythonPath;$userPath;$env:Path"

              # Install directly from manifest file
              scoop install "${{ github.workspace }}\packaging\scoop\provenance-demo.json"

              # Test the installation
              $pyzPath = Join-Path $env:USERPROFILE "scoop\apps\provenance-demo\current\provenance-demo.pyz"
              Write-Host "Testing: $pyzPath"
              python $pyzPath --version
            }
            "chocolatey" {
              # Build Chocolatey package
              Write-Host "Building Chocolatey package..."
              pwsh -File scripts/build_chocolatey.ps1 -Version "v0.0.1-test" -PyzPath "dist/provenance-demo.pyz"

              # For testing, manually extract and install since the URL doesn't exist
              Write-Host "Extracting and testing Chocolatey package..."
              $nupkg = Get-ChildItem -Path dist -Filter "*.nupkg" | Select-Object -First 1

              # Extract the package
              $extractDir = "$env:TEMP\choco-test-extract"
              Expand-Archive -Path $nupkg.FullName -DestinationPath $extractDir -Force

              # Copy the actual .pyz file into the tools directory
              $toolsDir = Join-Path $extractDir "tools"
              Copy-Item "dist/provenance-demo.pyz" -Destination "$toolsDir/provenance-demo.pyz"

              # Create the wrapper batch file
              $batFile = Join-Path $toolsDir "provenance-demo.bat"
              @"
@echo off
python "%~dp0provenance-demo.pyz" %*
"@ | Out-File -FilePath $batFile -Encoding ASCII

              # Add tools directory to PATH
              $env:Path = "$toolsDir;$env:Path"

              # Test installation
              Write-Host "Testing installation..."
              provenance-demo --version
            }
            "winget" {
              # Enable local manifest support
              Write-Host "Enabling local manifest support..."
              winget settings --enable LocalManifestFiles

              # Validate manifests
              Write-Host "Validating WinGet manifests..."
              $manifestDir = "packaging\winget\manifests\0.0.1-test"
              winget validate --manifest $manifestDir

              # For testing, manually create the portable command setup since the URL doesn't exist
              Write-Host "Testing WinGet portable installation..."

              # Create WinGet Links directory (where portable apps are linked)
              $linksDir = Join-Path $Env:LOCALAPPDATA 'Microsoft\WinGet\Links'
              New-Item -ItemType Directory -Path $linksDir -Force | Out-Null

              # Copy .pyz to Links directory
              Copy-Item "dist/provenance-demo.pyz" -Destination "$linksDir/provenance-demo.pyz"

              # Create wrapper script
              $wrapperScript = Join-Path $linksDir "provenance-demo.cmd"
              @"
@echo off
python "%~dp0provenance-demo.pyz" %*
"@ | Out-File -FilePath $wrapperScript -Encoding ASCII

              # Add to PATH
              $env:PATH = "$linksDir;$env:PATH"

              # Also add Python to PATH for portable .pyz execution
              $pythonPath = "${{ env.pythonLocation }};${{ env.pythonLocation }}\Scripts"
              $env:PATH = "$pythonPath;$env:PATH"

              # Test installation
              Write-Host "Testing installation..."
              provenance-demo --version
            }
          }<|MERGE_RESOLUTION|>--- conflicted
+++ resolved
@@ -9,11 +9,7 @@
     runs-on: windows-latest
     strategy:
       matrix:
-<<<<<<< HEAD
-        package_manager: [scoop, winget]
-=======
-        package_manager: [scoop, chocolatey]
->>>>>>> 9b29e31e
+        package_manager: [scoop, chocolatey, winget]
     steps:
       - uses: actions/checkout@11bd71901bbe5b1630ceea73d27597364c9af683  # v4.2.2
 
@@ -22,13 +18,8 @@
         with:
           python-version: '3.11'
 
-<<<<<<< HEAD
-      - name: Install build dependencies (for WinGet)
-        if: matrix.package_manager == 'winget'
-=======
       - name: Install build dependencies (for Chocolatey)
         if: matrix.package_manager == 'chocolatey'
->>>>>>> 9b29e31e
         shell: powershell
         run: |
           # Install rsync (required by build_pyz.sh)
@@ -41,19 +32,31 @@
           Move-Item -Path "$env:TEMP\uv\uv.exe" -Destination "$env:USERPROFILE\.cargo\bin\uv.exe" -Force
           echo "$env:USERPROFILE\.cargo\bin" | Out-File -FilePath $env:GITHUB_PATH -Encoding utf8 -Append
 
-<<<<<<< HEAD
+      - name: Build .pyz (for Chocolatey)
+        if: matrix.package_manager == 'chocolatey'
+        shell: bash
+        run: ./scripts/build_pyz.sh
+
+      - name: Install build dependencies (for WinGet)
+        if: matrix.package_manager == 'winget'
+        shell: powershell
+        run: |
+          # Install rsync (required by build_pyz.sh)
+          choco install rsync -y
+
+          # Install uv
+          Invoke-WebRequest -Uri "https://github.com/astral-sh/uv/releases/download/0.5.11/uv-x86_64-pc-windows-msvc.zip" -OutFile "$env:TEMP\uv.zip"
+          Expand-Archive -Path "$env:TEMP\uv.zip" -DestinationPath "$env:TEMP\uv"
+          New-Item -ItemType Directory -Path "$env:USERPROFILE\.cargo\bin" -Force | Out-Null
+          Move-Item -Path "$env:TEMP\uv\uv.exe" -Destination "$env:USERPROFILE\.cargo\bin\uv.exe" -Force
+          echo "$env:USERPROFILE\.cargo\bin" | Out-File -FilePath $env:GITHUB_PATH -Encoding utf8 -Append
+
       - name: Build .pyz and WinGet manifests (for WinGet)
         if: matrix.package_manager == 'winget'
         shell: bash
         run: |
           ./scripts/build_pyz.sh
           pwsh -File scripts/build_winget.ps1 -Version "v0.0.1-test" -PyzPath "dist/provenance-demo.pyz"
-=======
-      - name: Build .pyz (for Chocolatey)
-        if: matrix.package_manager == 'chocolatey'
-        shell: bash
-        run: ./scripts/build_pyz.sh
->>>>>>> 9b29e31e
 
       - name: Test ${{ matrix.package_manager }}
         shell: powershell
